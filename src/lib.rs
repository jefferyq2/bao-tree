//! The tree for the bao file format
//!
//! This crate is similar to the [bao crate](https://crates.io/crates/bao), but
//! takes a slightly different approach.
//!
//! The core struct is [BaoTree], which describes the geometry of the tree and
//! various ways to traverse it. An individual node is identified by [TreeNode],
//! which is just a newtype wrapper for an u64.
//!
//! [TreeNode] provides various helpers to e.g. get the offset of a node in
//! different traversal orders.
//!
//! There are various newtypes for the different kinds of integers used in the
//! tree, e.g. [ByteNum] for number of bytes, [ChunkNum] for number of chunks.
//!
//! All this is then used in the [io] module to implement the actual io, both
//! synchronous and asynchronous.
#![deny(missing_docs)]
use io::outboard::PostOrderMemOutboard;
use range_collections::{range_set::RangeSetEntry, RangeSetRef};
use std::{
    fmt::{self, Debug},
    io::Cursor,
    ops::{Range, RangeFrom},
    result,
};
#[macro_use]
mod macros;
pub mod iter;
mod tree;
use iter::*;
use tree::BlockNum;
pub use tree::{BlockSize, ByteNum, ChunkNum};
pub mod io;
pub use iroh_blake3 as blake3;

#[cfg(test)]
mod tests;

fn hash_subtree(start_chunk: u64, data: &[u8], is_root: bool) -> blake3::Hash {
    if data.len().is_power_of_two() {
        blake3::guts::hash_subtree(start_chunk, data, is_root)
    } else {
        recursive_hash_subtree(start_chunk, data, is_root)
    }
}

/// This is a recursive version of [`hash_subtree`], for testing.
fn recursive_hash_subtree(start_chunk: u64, data: &[u8], is_root: bool) -> blake3::Hash {
    use blake3::guts::{ChunkState, CHUNK_LEN};
    if data.len() <= CHUNK_LEN {
        let mut hasher = ChunkState::new(start_chunk);
        hasher.update(data);
        hasher.finalize(is_root)
    } else {
        let chunks = data.len() / CHUNK_LEN + (data.len() % CHUNK_LEN != 0) as usize;
        let chunks = chunks.next_power_of_two();
        let mid = chunks / 2;
        let mid_bytes = mid * CHUNK_LEN;
        let left = recursive_hash_subtree(start_chunk, &data[..mid_bytes], false);
        let right = recursive_hash_subtree(start_chunk + mid as u64, &data[mid_bytes..], false);
        blake3::guts::parent_cv(&left, &right, is_root)
    }
}

/// Defines a Bao tree.
///
/// This is just the specification of the tree, it does not contain any actual data.
///
/// Usually trees are self-contained. This means that the tree starts at chunk 0,
/// and the hash of the root node is computed with the is_root flag set to true.
///
/// For some internal use, it is also possible to create trees that are just subtrees
/// of a larger tree. In this case, the start_chunk is the chunk number of the first
/// chunk in the tree, and the is_root flag can be false.
#[derive(Debug, Clone, Copy, PartialEq, Eq)]
pub struct BaoTree {
    /// Total number of bytes in the file
    size: ByteNum,
    /// Log base 2 of the chunk group size
    block_size: BlockSize,
    /// true if this is a self-contained tree, false if it is part of a larger tree
    is_root: bool,
    /// start chunk of the tree, can only be non-zero if this is not a self-contained tree
    start_chunk: ChunkNum,
}

/// An offset of a node in a post-order outboard
#[derive(Debug, Clone, Copy)]
pub enum PostOrderOffset {
    /// the node is stable and won't change when appending data
    Stable(u64),
    /// the node is unstable and will change when appending data
    Unstable(u64),
}

impl PostOrderOffset {
    /// Just get the offset value, ignoring whether it's stable or unstable
    pub fn value(self) -> u64 {
        match self {
            Self::Stable(n) => n,
            Self::Unstable(n) => n,
        }
    }
}

impl BaoTree {
    /// Create a new self contained BaoTree
    pub fn new(size: ByteNum, block_size: BlockSize) -> Self {
        Self::new_with_start_chunk(size, block_size, true, ChunkNum(0))
    }

    /// Compute the post order outboard for the given data, returning a in mem data structure
    pub(crate) fn outboard_post_order_mem(
        data: impl AsRef<[u8]>,
        block_size: BlockSize,
    ) -> PostOrderMemOutboard {
        let data = data.as_ref();
        let tree = Self::new(ByteNum(data.len() as u64), block_size);
        let outboard_len: usize = (tree.outboard_hash_pairs() * 64 + 8).try_into().unwrap();
        let mut res = Vec::with_capacity(outboard_len);
        let mut buffer = vec![0; tree.chunk_group_bytes().to_usize()];
        let hash =
            io::sync::outboard_post_order_impl(tree, &mut Cursor::new(data), &mut res, &mut buffer)
                .unwrap();
        PostOrderMemOutboard::new(hash, tree, res)
    }

    /// The size of the blob from which this tree was constructed, in bytes
    pub fn size(&self) -> ByteNum {
        self.size
    }

    fn byte_range(&self, node: TreeNode) -> Range<ByteNum> {
        let start = node.block_range().start.to_bytes(self.block_size);
        let end = node.block_range().end.to_bytes(self.block_size);
        start..end.min(self.size)
    }

    /// Compute the byte ranges for a leaf node
    ///
    /// Returns two ranges, the first is the left range, the second is the right range
    /// If the leaf is partially contained in the tree, the right range will be empty
    fn leaf_byte_ranges3(&self, leaf: LeafNode) -> (ByteNum, ByteNum, ByteNum) {
        let chunk_group_bytes = self.chunk_group_bytes();
        let start = chunk_group_bytes * leaf.0;
        let mid = start + chunk_group_bytes;
        let end = start + chunk_group_bytes * 2;
        debug_assert!(start < self.size || (start == 0 && self.size == 0));
        (start, mid.min(self.size), end.min(self.size))
    }

    /// Traverse the entire tree in post order as [BaoChunk]s
    ///
    /// This iterator is used by both the sync and async io code for computing
    /// an outboard from existing data
    pub fn post_order_chunks_iter(&self) -> PostOrderChunkIter {
        PostOrderChunkIter::new(*self)
    }

    /// Traverse the part of the tree that is relevant for a ranges querys
    /// in pre order as [BaoChunk]s
    ///
    /// This iterator is used by both the sync and async io code for encoding
    /// from an outboard and ranges as well as decoding an encoded stream.
    pub fn ranges_pre_order_chunks_iter_ref<'a>(
        &self,
        ranges: &'a RangeSetRef<ChunkNum>,
        max_skip_level: u8,
    ) -> PreOrderChunkIterRef<'a> {
        PreOrderChunkIterRef::new(*self, ranges, max_skip_level)
    }

    /// Traverse the entire tree in post order as [TreeNode]s
    ///
    /// This is mostly used internally by the [PostOrderChunkIter]
    pub fn post_order_nodes_iter(&self) -> PostOrderNodeIter {
        PostOrderNodeIter::new(*self)
    }

    /// Traverse the entire tree in pre order as [TreeNode]s
    pub fn pre_order_nodes_iter(&self) -> PreOrderNodeIter {
        PreOrderNodeIter::new(*self)
    }

    /// Traverse the part of the tree that is relevant for a ranges querys
    /// in pre order as [NodeInfo]s
    ///
    /// This is mostly used internally by the [PreOrderChunkIterRef]
    ///
    /// When `max_skip_level` is set to a value greater than 0, the iterator will
    /// skip all branch nodes that are at a level <= max_skip_level if they are fully
    /// covered by the ranges.
    pub fn ranges_pre_order_nodes_iter<'a>(
        &self,
        ranges: &'a RangeSetRef<ChunkNum>,
        max_skip_level: u8,
    ) -> PreOrderPartialIterRef<'a> {
        PreOrderPartialIterRef::new(*self, ranges, max_skip_level)
    }

    /// Create a new BaoTree with a start chunk
    ///
    /// This is used for trees that are part of a larger file.
    /// The start chunk is the chunk number of the first chunk in the tree.
    ///
    /// This is mostly used internally.
<<<<<<< HEAD
    fn new_with_root(size: ByteNum, block_size: BlockSize, root: TreeNode, is_root: bool) -> Self {
=======
    pub fn new_with_start_chunk(
        size: ByteNum,
        block_size: BlockSize,
        is_root: bool,
        start_chunk: ChunkNum,
    ) -> Self {
        debug_assert!((start_chunk == 0) || !is_root);
>>>>>>> 05bd0965
        Self {
            size,
            block_size,
            start_chunk,
            is_root,
        }
    }

    /// Root of the tree
    pub fn root(&self) -> TreeNode {
        TreeNode::root(self.blocks())
    }

    /// Number of blocks in the tree
    ///
    /// At chunk group size 1, this is the same as the number of chunks
    /// Even a tree with 0 bytes size has a single block
    pub fn blocks(&self) -> BlockNum {
        // handle the case of an empty tree having 1 block
        self.size.blocks(self.block_size).max(BlockNum(1))
    }

    /// Number of chunks in the tree
    pub fn chunks(&self) -> ChunkNum {
        self.size.chunks()
    }

    /// Number of hash pairs in the outboard
    fn outboard_hash_pairs(&self) -> u64 {
        self.blocks().0 - 1
    }

    pub(crate) fn outboard_size(size: ByteNum, block_size: BlockSize) -> ByteNum {
        let tree = Self::new(size, block_size);
        ByteNum(tree.outboard_hash_pairs() * 64 + 8)
    }

    fn filled_size(&self) -> TreeNode {
        let blocks = self.blocks();
        let n = (blocks.0 + 1) / 2;
        TreeNode(n + n.saturating_sub(1))
    }

    /// Given a leaf node of this tree, return its start chunk number
    pub const fn chunk_num(&self, node: LeafNode) -> ChunkNum {
        // block number of a leaf node is just the node number
        // multiply by chunk_group_size to get the chunk number
        ChunkNum((node.0 << self.block_size.0) + self.start_chunk.0)
    }

    /// true if the given node is complete/sealed
    fn is_sealed(&self, node: TreeNode) -> bool {
        node.byte_range(self.block_size).end <= self.size
    }

    /// true if the given node is persisted
    ///
    /// the only node that is not persisted is the last leaf node, if it is
    /// less than half full
    #[inline]
    const fn is_persisted(&self, node: TreeNode) -> bool {
        !node.is_leaf() || self.bytes(node.mid()).0 < self.size.0
    }

    #[inline]
    const fn bytes(&self, blocks: BlockNum) -> ByteNum {
        ByteNum(blocks.0 << (10 + self.block_size.0))
    }

    /// The offset of the given node in the pre order traversal
    pub fn pre_order_offset(&self, node: TreeNode) -> Option<u64> {
        if self.is_persisted(node) {
            Some(pre_order_offset_slow(node.0, self.filled_size().0))
        } else {
            None
        }
    }

    /// The offset of the given node in the post order traversal
    pub fn post_order_offset(&self, node: TreeNode) -> Option<PostOrderOffset> {
        if self.is_sealed(node) {
            Some(PostOrderOffset::Stable(node.post_order_offset()))
        } else {
            // a leaf node that only has data on the left is not persisted
            if !self.is_persisted(node) {
                None
            } else {
                // compute the offset based on the total size and the height of the node
                self.outboard_hash_pairs()
                    .checked_sub(u64::from(node.right_count()) + 1)
                    .map(PostOrderOffset::Unstable)
            }
        }
    }

    const fn chunk_group_chunks(&self) -> ChunkNum {
        ChunkNum(1 << self.block_size.0)
    }

    const fn chunk_group_bytes(&self) -> ByteNum {
        self.chunk_group_chunks().to_bytes()
    }
}

impl ByteNum {
    /// number of chunks that this number of bytes covers
    pub const fn chunks(&self) -> ChunkNum {
        let mask = (1 << 10) - 1;
        let part = ((self.0 & mask) != 0) as u64;
        let whole = self.0 >> 10;
        ChunkNum(whole + part)
    }

    /// number of chunks that this number of bytes covers
    pub const fn full_chunks(&self) -> ChunkNum {
        ChunkNum(self.0 >> 10)
    }

    /// number of blocks that this number of bytes covers,
    /// given a block size
    pub const fn blocks(&self, block_size: BlockSize) -> BlockNum {
        let chunk_group_log = block_size.0;
        let size = self.0;
        let block_bits = chunk_group_log + 10;
        let block_mask = (1 << block_bits) - 1;
        let full_blocks = size >> block_bits;
        let open_block = ((size & block_mask) != 0) as u64;
        BlockNum(full_blocks + open_block)
    }
}

impl ChunkNum {
    /// number of bytes that this number of chunks covers
    pub const fn to_bytes(&self) -> ByteNum {
        ByteNum(self.0 << 10)
    }
}

/// truncate a range so that it overlaps with the range 0..end if possible, and has no extra boundaries behind end
fn canonicalize_range(
    range: &RangeSetRef<ChunkNum>,
    end: ChunkNum,
) -> result::Result<&RangeSetRef<ChunkNum>, RangeFrom<ChunkNum>> {
    let (range, _) = range.split(end);
    if !range.is_empty() {
        Ok(range)
    } else if !end.is_min_value() {
        Err(end - 1..)
    } else {
        Err(end..)
    }
}

fn range_ok(range: &RangeSetRef<ChunkNum>, end: ChunkNum) -> bool {
    match canonicalize_range(range, end) {
        Ok(_) => true,
        Err(x) => x.start.is_min_value(),
    }
}

/// An u64 that defines a node in a bao tree.
///
/// You typically don't have to use this, but it can be useful for debugging
/// and error handling. Hash validation errors contain a `TreeNode` that allows
/// you to find the position where validation failed.
#[derive(Clone, Copy, PartialEq, Eq, PartialOrd, Ord)]
pub struct TreeNode(u64);

/// A tree node for which we know that it is a leaf node.
#[derive(Debug, Clone, Copy)]
pub struct LeafNode(u64);

impl From<LeafNode> for TreeNode {
    fn from(leaf: LeafNode) -> TreeNode {
        Self(leaf.0)
    }
}

impl fmt::Debug for TreeNode {
    fn fmt(&self, f: &mut fmt::Formatter<'_>) -> fmt::Result {
        if !f.alternate() {
            write!(f, "TreeNode({})", self.0)
        } else if self.is_leaf() {
            write!(f, "TreeNode::Leaf({})", self.0)
        } else {
            write!(f, "TreeNode::Branch({}, level={})", self.0, self.level())
        }
    }
}

impl TreeNode {
    /// Given a number of blocks, gives root node
    fn root(blocks: BlockNum) -> TreeNode {
        Self(((blocks.0 + 1) / 2).next_power_of_two() - 1)
    }

    /// the middle of the tree node, in blocks
    pub const fn mid(&self) -> BlockNum {
        BlockNum(self.0 + 1)
    }

    #[inline]
    const fn half_span(&self) -> u64 {
        1 << self.level()
    }

    /// The level of the node in the tree, 0 for leafs.
    #[inline]
    pub const fn level(&self) -> u32 {
        (!self.0).trailing_zeros()
    }

    /// True if this is a leaf node.
    #[inline]
    pub const fn is_leaf(&self) -> bool {
        (self.0 & 1) == 0
    }

    /// Convert a node to a node in a tree with a smaller block size
    ///
    /// E.g. a leaf node in a tree with block size 4 will become a node
    /// with level 4 in a tree with block size 0.
    #[inline]
    pub const fn subtract_block_size(&self, n: u8) -> Self {
        let shifted = !(!self.0 << n);
        Self(shifted)
    }

    /// Range of blocks that this node covers, given a block size
    ///
    /// Note that this will give the untruncated range, which may be larger than
    /// the actual tree. To get the exact byte range for a tree, use
    /// [BaoTree::byte_range];
    fn byte_range(&self, block_size: BlockSize) -> Range<ByteNum> {
        let range = self.block_range();
        let shift = 10 + block_size.0;
        ByteNum(range.start.0 << shift)..ByteNum(range.end.0 << shift)
    }

    /// Convert to a leaf node, if this is a leaf node.
    pub const fn as_leaf(&self) -> Option<LeafNode> {
        if self.is_leaf() {
            Some(LeafNode(self.0))
        } else {
            None
        }
    }

    /// Number of nodes below this node, excluding this node.
    #[inline]
    pub const fn count_below(&self) -> u64 {
        // go to representation where trailing zeros are the level
        let x = self.0 + 1;
        // isolate the lowest bit
        let lowest_bit = x & (-(x as i64) as u64);
        // number of nodes is n * 2 - 1, subtract 1 for the node itself
        lowest_bit * 2 - 2
    }

    /// Get the next left ancestor of this node, or None if there is none.
    pub fn next_left_ancestor(&self) -> Option<Self> {
        self.next_left_ancestor0().map(Self)
    }

    /// Get the left child of this node, or None if it is a child node.
    pub fn left_child(&self) -> Option<Self> {
        self.left_child0().map(Self)
    }

    /// Get the right child of this node, or None if it is a child node.
    pub fn right_child(&self) -> Option<Self> {
        self.right_child0().map(Self)
    }

    /// Unrestricted parent, can only be None if we are at the top
    pub fn parent(&self) -> Option<Self> {
        self.parent0().map(Self)
    }

    /// Restricted parent, will be None if we call parent on the root
    pub fn restricted_parent(&self, len: Self) -> Option<Self> {
        let mut curr = *self;
        while let Some(parent) = curr.parent() {
            if parent.0 < len.0 {
                return Some(parent);
            }
            curr = parent;
        }
        // we hit the top
        None
    }

    /// Get a valid right descendant for an offset
    pub(crate) fn right_descendant(&self, len: Self) -> Option<Self> {
        let mut node = self.right_child()?;
        while node.0 >= len.0 {
            node = node.left_child()?;
        }
        Some(node)
    }

    fn left_child0(&self) -> Option<u64> {
        let offset = 1 << self.level().checked_sub(1)?;
        Some(self.0 - offset)
    }

    fn right_child0(&self) -> Option<u64> {
        let offset = 1 << self.level().checked_sub(1)?;
        Some(self.0 + offset)
    }

    fn parent0(&self) -> Option<u64> {
        let level = self.level();
        if level == 63 {
            return None;
        }
        let span = 1u64 << level;
        let offset = self.0;
        Some(if (offset & (span * 2)) == 0 {
            offset + span
        } else {
            offset - span
        })
    }

    /// Get the range of nodes this node covers
    pub const fn node_range(&self) -> Range<Self> {
        let half_span = self.half_span();
        let nn = self.0;
        let r = nn + half_span;
        let l = nn + 1 - half_span;
        Self(l)..Self(r)
    }

    /// Get the range of blocks this node covers
    pub fn block_range(&self) -> Range<BlockNum> {
        let Range { start, end } = self.block_range0();
        BlockNum(start)..BlockNum(end)
    }

    /// Range of blocks this node covers
    const fn block_range0(&self) -> Range<u64> {
        let level = self.level();
        let span = 1 << level;
        let mid = self.0 + 1;
        // at level 0 (leaf), range will be nn..nn+2
        // at level >0 (branch), range will be centered on nn+1
        mid - span..mid + span
    }

    /// Get the post order offset of this node
    pub fn post_order_offset(&self) -> u64 {
        self.post_order_offset0()
    }

    /// the number of times you have to go right from the root to get to this node
    ///
    /// 0 for a root node
    pub fn right_count(&self) -> u32 {
        (self.0 + 1).count_ones() - 1
    }

    #[inline]
    const fn post_order_offset0(&self) -> u64 {
        // compute number of nodes below me
        let below_me = self.count_below();
        // compute next ancestor that is to the left
        let next_left_ancestor = self.next_left_ancestor0();
        // compute offset
        match next_left_ancestor {
            Some(nla) => below_me + nla + 1 - ((nla + 1).count_ones() as u64),
            None => below_me,
        }
    }

    /// Get the range of post order offsets this node covers
    pub fn post_order_range(&self) -> Range<u64> {
        self.post_order_range0()
    }

    #[inline]
    const fn post_order_range0(&self) -> Range<u64> {
        let offset = self.post_order_offset0();
        let end = offset + 1;
        let start = offset - self.count_below();
        start..end
    }

    /// Get the next left ancestor, or None if we don't have one
    #[inline]
    const fn next_left_ancestor0(&self) -> Option<u64> {
        // add 1 to go to the representation where trailing zeroes = level
        let x = self.0 + 1;
        // clear the lowest bit
        let without_lowest_bit = x & (x - 1);
        // go back to the normal representation,
        // producing None if without_lowest_bit is 0, which means that there is no next left ancestor
        without_lowest_bit.checked_sub(1)
    }
}

/// Slow iterative way to find the offset of a node in a pre-order traversal.
///
/// I am sure there is a way that does not require a loop, but this will do for now.
fn pre_order_offset_slow(node: u64, len: u64) -> u64 {
    // node level, 0 for leaf nodes
    let level = (!node).trailing_zeros();
    // span of the node, 1 for leaf nodes
    let span = 1u64 << level;
    // nodes to the left of the tree of this node
    let left = node + 1 - span;
    // count the parents with a loop
    let mut parent_count = 0;
    let mut offset = node;
    let mut span = span;
    // loop until we reach the root, adding valid parents
    loop {
        let pspan = span * 2;
        // find parent
        offset = if (offset & pspan) == 0 {
            offset + span
        } else {
            offset - span
        };
        // if parent is inside the tree, increase parent count
        if offset < len {
            parent_count += 1;
        }
        if pspan >= len {
            // we are at the root
            break;
        }
        span = pspan;
    }
    left - (left.count_ones() as u64) + parent_count
}<|MERGE_RESOLUTION|>--- conflicted
+++ resolved
@@ -205,9 +205,6 @@
     /// The start chunk is the chunk number of the first chunk in the tree.
     ///
     /// This is mostly used internally.
-<<<<<<< HEAD
-    fn new_with_root(size: ByteNum, block_size: BlockSize, root: TreeNode, is_root: bool) -> Self {
-=======
     pub fn new_with_start_chunk(
         size: ByteNum,
         block_size: BlockSize,
@@ -215,7 +212,6 @@
         start_chunk: ChunkNum,
     ) -> Self {
         debug_assert!((start_chunk == 0) || !is_root);
->>>>>>> 05bd0965
         Self {
             size,
             block_size,
