--- conflicted
+++ resolved
@@ -83,8 +83,6 @@
     is_root: bool,
     /// start chunk of the tree, can only be non-zero if this is not a self-contained tree
     start_chunk: ChunkNum,
-    /// true if this is a self-contained tree
-    is_root: bool,
 }
 
 /// An offset of a node in a post-order outboard
@@ -109,11 +107,7 @@
 impl BaoTree {
     /// Create a new self contained BaoTree
     pub fn new(size: ByteNum, block_size: BlockSize) -> Self {
-<<<<<<< HEAD
-        Self::new_with_start_chunk(size, block_size, ChunkNum(0), true)
-=======
         Self::new_with_start_chunk(size, block_size, true, ChunkNum(0))
->>>>>>> 5bed541f
     }
 
     /// Compute the post order outboard for the given data, returning a in mem data structure
@@ -216,7 +210,6 @@
         block_size: BlockSize,
         is_root: bool,
         start_chunk: ChunkNum,
-        is_root: bool,
     ) -> Self {
         debug_assert!((start_chunk == 0) || !is_root);
         Self {
