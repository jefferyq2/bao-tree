//! Async (tokio) io, written in fsm style
//!
//! IO ops are written as async state machines that thread the state through the
//! futures to avoid being encumbered by lifetimes.
//!
//! This makes them occasionally a bit verbose to use, but allows being generic
//! without having to box the futures.
<<<<<<< HEAD
//!
//! The traits to perform async positioned io are re-exported from
//! [iroh-io](https://crates.io/crates/iroh-io).
use std::{io, result};
=======
use std::{future::Future, io, result};
>>>>>>> 7bbd3a7c

use crate::{
    blake3, hash_subtree,
    iter::ResponseIter,
    rec::{encode_selected_rec, truncate_ranges, truncate_ranges_owned},
    ChunkRanges, ChunkRangesRef,
};
use blake3::guts::parent_cv;
use bytes::{Bytes, BytesMut};
use iroh_io::AsyncStreamWriter;
use smallvec::SmallVec;
use tokio::io::{AsyncRead, AsyncReadExt, AsyncWrite, AsyncWriteExt};

use crate::{
    io::{
        error::EncodeError,
        outboard::{PostOrderOutboard, PreOrderOutboard},
        Leaf, Parent,
    },
    iter::BaoChunk,
    BaoTree, BlockSize, ByteNum, TreeNode,
};
pub use iroh_io::{AsyncSliceReader, AsyncSliceWriter};

use super::{combine_hash_pair, BaoContentItem, DecodeError, StartDecodeError};

/// A binary merkle tree for blake3 hashes of a blob.
///
/// This trait contains information about the geometry of the tree, the root hash,
/// and a method to load the hashes at a given node.
///
/// It is up to the implementor to decide how to store the hashes.
///
/// In the original bao crate, the hashes are stored in a file in pre order.
/// This is implemented for a generic io object in [super::outboard::PreOrderOutboard]
/// and for a memory region in [super::outboard::PreOrderMemOutboard].
///
/// For files that grow over time, it is more efficient to store the hashes in post order.
/// This is implemented for a generic io object in [super::outboard::PostOrderOutboard]
/// and for a memory region in [super::outboard::PostOrderMemOutboard].
///
/// If you use a different storage engine, you can implement this trait for it. E.g.
/// you could store the hashes in a database and use the node number as the key.
///
/// The async version takes a mutable reference to load, not because it mutates
/// the outboard (it doesn't), but to ensure that there is at most one outstanding
/// load at a time.
///
/// Dropping the load future without polling it to completion is safe, but will
/// possibly render the outboard unusable.
pub trait Outboard {
    /// The root hash
    fn root(&self) -> blake3::Hash;
    /// The tree. This contains the information about the size of the file and the block size.
    fn tree(&self) -> BaoTree;
    /// load the hash pair for a node
    ///
    /// This takes a &mut self not because it mutates the outboard (it doesn't),
    /// but to ensure that there is only one outstanding load at a time.
    fn load(
        &mut self,
        node: TreeNode,
    ) -> impl Future<Output = io::Result<Option<(blake3::Hash, blake3::Hash)>>>;
}

/// A mutable outboard.
///
/// This trait provides a way to save a hash pair for a node and to set the
/// length of the data file.
///
/// This trait can be used to incrementally save an outboard when receiving data.
/// If you want to just ignore outboard data, there is a special placeholder outboard
/// implementation [super::outboard::EmptyOutboard].
pub trait OutboardMut: Sized {
    /// Save a hash pair for a node
    fn save(
        &mut self,
        node: TreeNode,
        hash_pair: &(blake3::Hash, blake3::Hash),
    ) -> impl Future<Output = io::Result<()>>;

    /// sync to disk
    fn sync(&mut self) -> impl Future<Output = io::Result<()>>;
}

impl<'b, O: Outboard> Outboard for &'b mut O {
    fn root(&self) -> blake3::Hash {
        (**self).root()
    }

    fn tree(&self) -> BaoTree {
        (**self).tree()
    }

    async fn load(&mut self, node: TreeNode) -> io::Result<Option<(blake3::Hash, blake3::Hash)>> {
        (**self).load(node).await
    }
}

impl<R: AsyncSliceReader> Outboard for PreOrderOutboard<R> {
    fn root(&self) -> blake3::Hash {
        self.root
    }

    fn tree(&self) -> BaoTree {
        self.tree
    }

    async fn load(&mut self, node: TreeNode) -> io::Result<Option<(blake3::Hash, blake3::Hash)>> {
        let Some(offset) = self.tree.pre_order_offset(node) else {
            return Ok(None);
        };
        let offset = offset * 64;
        let content = self.data.read_at(offset, 64).await?;
        Ok(Some(if content.len() != 64 {
            (blake3::Hash::from([0; 32]), blake3::Hash::from([0; 32]))
        } else {
            parse_hash_pair(content)?
        }))
    }
}

impl<'b, O: OutboardMut> OutboardMut for &'b mut O {
    async fn save(
        &mut self,
        node: TreeNode,
        hash_pair: &(blake3::Hash, blake3::Hash),
    ) -> io::Result<()> {
        (**self).save(node, hash_pair).await
    }

    async fn sync(&mut self) -> io::Result<()> {
        (**self).sync().await
    }
}

impl<W: AsyncSliceWriter> OutboardMut for PreOrderOutboard<W> {
    async fn save(
        &mut self,
        node: TreeNode,
        hash_pair: &(blake3::Hash, blake3::Hash),
    ) -> io::Result<()> {
        let Some(offset) = self.tree.pre_order_offset(node) else {
            return Ok(());
        };
        let offset = offset * 64;
        let mut buf = [0u8; 64];
        buf[..32].copy_from_slice(hash_pair.0.as_bytes());
        buf[32..].copy_from_slice(hash_pair.1.as_bytes());
        self.data.write_at(offset, &buf).await?;
        Ok(())
    }

    async fn sync(&mut self) -> io::Result<()> {
        self.data.sync().await
    }
}

impl<R: AsyncSliceReader> Outboard for PostOrderOutboard<R> {
    fn root(&self) -> blake3::Hash {
        self.root
    }

    fn tree(&self) -> BaoTree {
        self.tree
    }

    async fn load(&mut self, node: TreeNode) -> io::Result<Option<(blake3::Hash, blake3::Hash)>> {
        let Some(offset) = self.tree.post_order_offset(node) else {
            return Ok(None);
        };
        let offset = offset.value() * 64;
        let content = self.data.read_at(offset, 64).await?;
        Ok(Some(if content.len() != 64 {
            (blake3::Hash::from([0; 32]), blake3::Hash::from([0; 32]))
        } else {
            parse_hash_pair(content)?
        }))
    }
}

pub(crate) fn parse_hash_pair(buf: Bytes) -> io::Result<(blake3::Hash, blake3::Hash)> {
    if buf.len() != 64 {
        return Err(io::Error::new(
            io::ErrorKind::UnexpectedEof,
            "hash pair must be 64 bytes",
        ));
    }
    let l_hash = blake3::Hash::from(<[u8; 32]>::try_from(&buf[..32]).unwrap());
    let r_hash = blake3::Hash::from(<[u8; 32]>::try_from(&buf[32..]).unwrap());
    Ok((l_hash, r_hash))
}

/// Response decoder state machine, at the start of a stream
#[derive(Debug)]
pub struct ResponseDecoderStart<R> {
    ranges: ChunkRanges,
    block_size: BlockSize,
    hash: blake3::Hash,
    encoded: R,
}

impl<'a, R: AsyncRead + Unpin> ResponseDecoderStart<R> {
    /// Create a new response decoder state machine, at the start of a stream
    /// where you don't yet know the size.
    pub fn new(hash: blake3::Hash, ranges: ChunkRanges, block_size: BlockSize, encoded: R) -> Self {
        Self {
            ranges,
            block_size,
            hash,
            encoded,
        }
    }

    /// Immediately finish decoding the stream, returning the underlying reader
    pub fn finish(self) -> R {
        self.encoded
    }

    /// Read the size and go into the next state
    ///
    /// The only thing that can go wrong here is an io error when reading the size.
    pub async fn next(
        self,
    ) -> std::result::Result<(ResponseDecoderReading<R>, u64), StartDecodeError> {
        let Self {
            ranges,
            block_size,
            hash,
            mut encoded,
        } = self;
        let size = ByteNum(
            encoded
                .read_u64_le()
                .await
                .map_err(StartDecodeError::maybe_not_found)?,
        );
        let tree = BaoTree::new(size, block_size);
        let state = ResponseDecoderReading(Box::new(ResponseDecoderReadingInner::new(
            tree, hash, ranges, encoded,
        )));
        Ok((state, size.0))
    }

    /// Hash of the blob we are currently getting
    pub fn hash(&self) -> &blake3::Hash {
        &self.hash
    }

    /// The ranges we requested
    pub fn ranges(&self) -> &ChunkRanges {
        &self.ranges
    }
}

#[derive(Debug)]
struct ResponseDecoderReadingInner<R> {
    iter: ResponseIter,
    stack: SmallVec<[blake3::Hash; 10]>,
    encoded: R,
    buf: BytesMut,
}

impl<R> ResponseDecoderReadingInner<R> {
    fn new(tree: BaoTree, hash: blake3::Hash, ranges: ChunkRanges, encoded: R) -> Self {
        // now that we know the size, we can canonicalize the ranges
        let ranges = truncate_ranges_owned(ranges, tree.size());
        let mut res = Self {
            iter: ResponseIter::new(tree, ranges),
            stack: SmallVec::new(),
            encoded,
            buf: BytesMut::with_capacity(tree.chunk_group_bytes().to_usize()),
        };
        res.stack.push(hash);
        res
    }
}

/// Response decoder state machine, after reading the size
#[derive(Debug)]
pub struct ResponseDecoderReading<R>(Box<ResponseDecoderReadingInner<R>>);

/// Next type for ResponseDecoderReading.
#[derive(Debug)]
pub enum ResponseDecoderReadingNext<R> {
    /// One more item, and you get back the state machine in the next state
    More(
        (
            ResponseDecoderReading<R>,
            std::result::Result<BaoContentItem, DecodeError>,
        ),
    ),
    /// The stream is done, you get back the underlying reader
    Done(R),
}

impl<R: AsyncRead + Unpin> ResponseDecoderReading<R> {
    /// Create a new response decoder state machine, when you have already read the size.
    ///
    /// The size as well as the chunk size is given in the `tree` parameter.
    pub fn new(hash: blake3::Hash, ranges: ChunkRanges, tree: BaoTree, encoded: R) -> Self {
        let mut stack = SmallVec::new();
        stack.push(hash);
        Self(Box::new(ResponseDecoderReadingInner {
            iter: ResponseIter::new(tree, ranges),
            stack,
            encoded,
            buf: BytesMut::new(),
        }))
    }

    /// Proceed to the next state by reading the next chunk from the stream.
    pub async fn next(mut self) -> ResponseDecoderReadingNext<R> {
        if let Some(chunk) = self.0.iter.next() {
            let item = self.next0(chunk).await;
            ResponseDecoderReadingNext::More((self, item))
        } else {
            ResponseDecoderReadingNext::Done(self.0.encoded)
        }
    }

    /// Immediately return the underlying reader
    pub fn finish(self) -> R {
        self.0.encoded
    }

    /// The tree geometry
    pub fn tree(&self) -> BaoTree {
        self.0.iter.tree()
    }

    /// Hash of the blob we are currently getting
    pub fn hash(&self) -> &blake3::Hash {
        &self.0.stack[0]
    }

    async fn next0(&mut self, chunk: BaoChunk) -> std::result::Result<BaoContentItem, DecodeError> {
        Ok(match chunk {
            BaoChunk::Parent {
                is_root,
                right,
                left,
                node,
                ..
            } => {
                let mut buf = [0u8; 64];
                let this = &mut self.0;
                this.encoded
                    .read_exact(&mut buf)
                    .await
                    .map_err(|e| DecodeError::maybe_parent_not_found(e, node))?;
                let pair @ (l_hash, r_hash) = read_parent(&buf);
                let parent_hash = this.stack.pop().unwrap();
                let actual = parent_cv(&l_hash, &r_hash, is_root);
                // Push the children in reverse order so they are popped in the correct order
                // only push right if the range intersects with the right child
                if right {
                    this.stack.push(r_hash);
                }
                // only push left if the range intersects with the left child
                if left {
                    this.stack.push(l_hash);
                }
                // Validate after pushing the children so that we could in principle continue
                if parent_hash != actual {
                    return Err(DecodeError::ParentHashMismatch(node));
                }
                Parent { pair, node }.into()
            }
            BaoChunk::Leaf {
                size,
                is_root,
                start_chunk,
                ..
            } => {
                // this will resize always to chunk group size, except for the last chunk
                let this = &mut self.0;
                this.buf.resize(size, 0u8);
                this.encoded
                    .read_exact(&mut this.buf)
                    .await
                    .map_err(|e| DecodeError::maybe_leaf_not_found(e, start_chunk))?;
                let leaf_hash = this.stack.pop().unwrap();
                let actual = hash_subtree(start_chunk.0, &this.buf, is_root);
                if leaf_hash != actual {
                    return Err(DecodeError::LeafHashMismatch(start_chunk));
                }
                Leaf {
                    offset: start_chunk.to_bytes(),
                    data: self.0.buf.split().freeze(),
                }
                .into()
            }
        })
    }
}

/// Encode ranges relevant to a query from a reader and outboard to a writer
///
/// This will not validate on writing, so data corruption will be detected on reading
///
/// It is possible to encode ranges from a partial file and outboard.
/// This will either succeed if the requested ranges are all present, or fail
/// as soon as a range is missing.
pub async fn encode_ranges<D, O, W>(
    mut data: D,
    mut outboard: O,
    ranges: &ChunkRangesRef,
    encoded: W,
) -> result::Result<(), EncodeError>
where
    D: AsyncSliceReader,
    O: Outboard,
    W: AsyncStreamWriter,
{
    let mut encoded = encoded;
    let tree = outboard.tree();
    // write header
    encoded.write(tree.size.0.to_le_bytes().as_slice()).await?;
    for item in tree.ranges_pre_order_chunks_iter_ref(ranges, 0) {
        match item {
            BaoChunk::Parent { node, .. } => {
                let (l_hash, r_hash) = outboard.load(node).await?.unwrap();
                let pair = combine_hash_pair(&l_hash, &r_hash);
                encoded
                    .write(&pair)
                    .await
                    .map_err(|e| EncodeError::maybe_parent_write(e, node))?;
            }
            BaoChunk::Leaf {
                start_chunk, size, ..
            } => {
                let start = start_chunk.to_bytes();
                let bytes = data.read_at(start.0, size).await?;
                encoded
                    .write(&bytes)
                    .await
                    .map_err(|e| EncodeError::maybe_leaf_write(e, start_chunk))?;
            }
        }
    }
    Ok(())
}

/// Encode ranges relevant to a query from a reader and outboard to a writer
///
/// This function validates the data before writing
///
/// It is possible to encode ranges from a partial file and outboard.
/// This will either succeed if the requested ranges are all present, or fail
/// as soon as a range is missing.
pub async fn encode_ranges_validated<D, O, W>(
    mut data: D,
    mut outboard: O,
    ranges: &ChunkRangesRef,
    encoded: W,
) -> result::Result<(), EncodeError>
where
    D: AsyncSliceReader,
    O: Outboard,
    W: AsyncStreamWriter,
{
    // buffer for writing incomplete subtrees.
    // for queries that don't have incomplete subtrees, this will never be used.
    let mut out_buf = Vec::new();
    let mut stack = SmallVec::<[blake3::Hash; 10]>::new();
    stack.push(outboard.root());
    let mut encoded = encoded;
    let tree = outboard.tree();
    let ranges = truncate_ranges(ranges, tree.size());
    // write header
    encoded.write(tree.size.0.to_le_bytes().as_slice()).await?;
    for item in tree.ranges_pre_order_chunks_iter_ref(ranges, 0) {
        match item {
            BaoChunk::Parent {
                is_root,
                left,
                right,
                node,
                ..
            } => {
                let (l_hash, r_hash) = outboard.load(node).await?.unwrap();
                let actual = parent_cv(&l_hash, &r_hash, is_root);
                let expected = stack.pop().unwrap();
                if actual != expected {
                    return Err(EncodeError::ParentHashMismatch(node));
                }
                if right {
                    stack.push(r_hash);
                }
                if left {
                    stack.push(l_hash);
                }
                let pair = combine_hash_pair(&l_hash, &r_hash);
                encoded
                    .write(&pair)
                    .await
                    .map_err(|e| EncodeError::maybe_parent_write(e, node))?;
            }
            BaoChunk::Leaf {
                start_chunk,
                size,
                is_root,
                ranges,
                ..
            } => {
                let expected = stack.pop().unwrap();
                let start = start_chunk.to_bytes();
                let bytes = data.read_at(start.0, size).await?;
                let (actual, to_write) = if !ranges.is_all() {
                    // we need to encode just a part of the data
                    //
                    // write into an out buffer to ensure we detect mismatches
                    // before writing to the output.
                    out_buf.clear();
                    let actual = encode_selected_rec(
                        start_chunk,
                        &bytes,
                        is_root,
                        ranges,
                        tree.block_size.to_u32(),
                        true,
                        &mut out_buf,
                    );
                    (actual, &out_buf[..])
                } else {
                    let actual = hash_subtree(start_chunk.0, &bytes, is_root);
                    (actual, &bytes[..])
                };
                if actual != expected {
                    return Err(EncodeError::LeafHashMismatch(start_chunk));
                }
                encoded
                    .write(to_write)
                    .await
                    .map_err(|e| EncodeError::maybe_leaf_write(e, start_chunk))?;
            }
        }
    }
    Ok(())
}

/// Decode a response into a file while updating an outboard.
///
/// If you do not want to update an outboard, use [super::outboard::EmptyOutboard] as
/// the outboard.
pub async fn decode_ranges<R, O, W>(
    encoded: R,
    ranges: ChunkRanges,
    mut target: W,
    mut outboard: O,
) -> io::Result<()>
where
    O: OutboardMut + Outboard,
    R: AsyncRead + Unpin,
    W: AsyncSliceWriter,
{
    let mut reading =
        ResponseDecoderReading::new(outboard.root(), ranges, outboard.tree(), encoded);
    loop {
        let item = match reading.next().await {
            ResponseDecoderReadingNext::Done(_reader) => break,
            ResponseDecoderReadingNext::More((next, item)) => {
                reading = next;
                item?
            }
        };
        match item {
            BaoContentItem::Parent(Parent { node, pair }) => {
                outboard.save(node, &pair).await?;
            }
            BaoContentItem::Leaf(Leaf { offset, data }) => {
                target.write_bytes_at(offset.0, data).await?;
            }
        }
    }
    Ok(())
}
fn read_parent(buf: &[u8]) -> (blake3::Hash, blake3::Hash) {
    let l_hash = blake3::Hash::from(<[u8; 32]>::try_from(&buf[..32]).unwrap());
    let r_hash = blake3::Hash::from(<[u8; 32]>::try_from(&buf[32..64]).unwrap());
    (l_hash, r_hash)
}

/// Compute the outboard for the given data.
///
/// Unlike [outboard_post_order], this will work with any outboard
/// implementation, but it is not guaranteed that writes are sequential.
pub async fn outboard(
    data: impl AsyncRead + Unpin,
    tree: BaoTree,
    mut outboard: impl OutboardMut,
) -> io::Result<blake3::Hash> {
    let mut buffer = vec![0u8; tree.chunk_group_bytes().to_usize()];
    let hash = outboard_impl(tree, data, &mut outboard, &mut buffer).await?;
    Ok(hash)
}

/// Internal helper for [outboard_post_order]. This takes a buffer of the chunk group size.
async fn outboard_impl(
    tree: BaoTree,
    mut data: impl AsyncRead + Unpin,
    mut outboard: impl OutboardMut,
    buffer: &mut [u8],
) -> io::Result<blake3::Hash> {
    // do not allocate for small trees
    let mut stack = SmallVec::<[blake3::Hash; 10]>::new();
    debug_assert!(buffer.len() == tree.chunk_group_bytes().to_usize());
    for item in tree.post_order_chunks_iter() {
        match item {
            BaoChunk::Parent { is_root, node, .. } => {
                let right_hash = stack.pop().unwrap();
                let left_hash = stack.pop().unwrap();
                outboard.save(node, &(left_hash, right_hash)).await?;
                let parent = parent_cv(&left_hash, &right_hash, is_root);
                stack.push(parent);
            }
            BaoChunk::Leaf {
                size,
                is_root,
                start_chunk,
                ..
            } => {
                let buf = &mut buffer[..size];
                data.read_exact(buf).await?;
                let hash = hash_subtree(start_chunk.0, buf, is_root);
                stack.push(hash);
            }
        }
    }
    debug_assert_eq!(stack.len(), 1);
    let hash = stack.pop().unwrap();
    Ok(hash)
}

/// Compute the post order outboard for the given data, writing into a io::Write
///
/// For the post order outboard, writes to the target are sequential.
///
/// This will not add the size to the output. You need to store it somewhere else
/// or append it yourself.
pub async fn outboard_post_order(
    data: impl AsyncRead + Unpin,
    tree: BaoTree,
    mut outboard: impl AsyncWrite + Unpin,
) -> io::Result<blake3::Hash> {
    let mut buffer = vec![0u8; tree.chunk_group_bytes().to_usize()];
    let hash = outboard_post_order_impl(tree, data, &mut outboard, &mut buffer).await?;
    Ok(hash)
}

/// Internal helper for [outboard_post_order]. This takes a buffer of the chunk group size.
async fn outboard_post_order_impl(
    tree: BaoTree,
    mut data: impl AsyncRead + Unpin,
    mut outboard: impl AsyncWrite + Unpin,
    buffer: &mut [u8],
) -> io::Result<blake3::Hash> {
    // do not allocate for small trees
    let mut stack = SmallVec::<[blake3::Hash; 10]>::new();
    debug_assert!(buffer.len() == tree.chunk_group_bytes().to_usize());
    for item in tree.post_order_chunks_iter() {
        match item {
            BaoChunk::Parent { is_root, .. } => {
                let right_hash = stack.pop().unwrap();
                let left_hash = stack.pop().unwrap();
                outboard.write_all(left_hash.as_bytes()).await?;
                outboard.write_all(right_hash.as_bytes()).await?;
                let parent = parent_cv(&left_hash, &right_hash, is_root);
                stack.push(parent);
            }
            BaoChunk::Leaf {
                size,
                is_root,
                start_chunk,
                ..
            } => {
                let buf = &mut buffer[..size];
                data.read_exact(buf).await?;
                let hash = hash_subtree(start_chunk.0, buf, is_root);
                stack.push(hash);
            }
        }
    }
    debug_assert_eq!(stack.len(), 1);
    let hash = stack.pop().unwrap();
    Ok(hash)
}

/// Copy an outboard to another outboard.
///
/// This can be used to persist an in memory outboard or to change from
/// pre-order to post-order.
pub async fn copy(mut from: impl Outboard, mut to: impl OutboardMut) -> io::Result<()> {
    let tree = from.tree();
    for node in tree.pre_order_nodes_iter() {
        if let Some(hash_pair) = from.load(node).await? {
            to.save(node, &hash_pair).await?;
        }
    }
    Ok(())
}

#[cfg(feature = "validate")]
mod validate {
    use std::{future::Future, io, ops::Range, pin::Pin};

    use futures_lite::{FutureExt, Stream};
    use genawaiter::sync::{Co, Gen};
    use iroh_io::AsyncSliceReader;

    type LocalBoxFuture<'a, T> = Pin<Box<dyn Future<Output = T> + 'a>>;
    use crate::{
        blake3, hash_subtree, rec::truncate_ranges, split, BaoTree, ByteNum, ChunkNum,
        ChunkRangesRef, TreeNode,
    };

    use super::Outboard;

    /// Given a data file and an outboard, compute all valid ranges.
    ///
    /// This is not cheap since it recomputes the hashes for all chunks.
    ///
    /// To reduce the amount of work, you can specify a range you are interested in.
    pub fn valid_ranges<'a, O, D>(
        outboard: O,
        data: D,
        ranges: &'a ChunkRangesRef,
    ) -> impl Stream<Item = io::Result<Range<ChunkNum>>> + 'a
    where
        O: Outboard + 'a,
        D: AsyncSliceReader + 'a,
    {
        Gen::new(move |co| async move {
            if let Err(cause) = RecursiveDataValidator::validate(outboard, data, ranges, &co).await
            {
                co.yield_(Err(cause)).await;
            }
        })
    }

    struct RecursiveDataValidator<'a, O: Outboard, D: AsyncSliceReader> {
        tree: BaoTree,
        shifted_filled_size: TreeNode,
        outboard: O,
        data: D,
        co: &'a Co<io::Result<Range<ChunkNum>>>,
    }

    impl<'a, O: Outboard, D: AsyncSliceReader> RecursiveDataValidator<'a, O, D> {
        async fn validate(
            outboard: O,
            data: D,
            ranges: &ChunkRangesRef,
            co: &Co<io::Result<Range<ChunkNum>>>,
        ) -> io::Result<()> {
            let tree = outboard.tree();
            if tree.blocks().0 == 1 {
                // special case for a tree that fits in one block / chunk group
                let mut data = data;
                let data = data.read_at(0, tree.size().to_usize()).await?;
                let actual = hash_subtree(0, &data, true);
                if actual == outboard.root() {
                    co.yield_(Ok(ChunkNum(0)..tree.chunks())).await;
                }
                return Ok(());
            }
            let ranges = truncate_ranges(ranges, tree.size());
            let root_hash = outboard.root();
            let (shifted_root, shifted_filled_size) = tree.shifted();
            let mut validator = RecursiveDataValidator {
                tree,
                shifted_filled_size,
                outboard,
                data,
                co,
            };
            validator
                .validate_rec(&root_hash, shifted_root, true, ranges)
                .await
        }

        async fn yield_if_valid(
            &mut self,
            range: Range<ByteNum>,
            hash: &blake3::Hash,
            is_root: bool,
        ) -> io::Result<()> {
            let len = (range.end - range.start).to_usize();
            let data = self.data.read_at(range.start.0, len).await?;
            // is_root is always false because the case of a single chunk group is handled before calling this function
            let actual = hash_subtree(range.start.full_chunks().0, &data, is_root);
            if &actual == hash {
                // yield the left range
                self.co
                    .yield_(Ok(range.start.full_chunks()..range.end.chunks()))
                    .await;
            }
            io::Result::Ok(())
        }

        fn validate_rec<'b>(
            &'b mut self,
            parent_hash: &'b blake3::Hash,
            shifted: TreeNode,
            is_root: bool,
            ranges: &'b ChunkRangesRef,
        ) -> LocalBoxFuture<'b, io::Result<()>> {
            async move {
                if ranges.is_empty() {
                    // this part of the tree is not of interest, so we can skip it
                    return Ok(());
                }
                let node = shifted.subtract_block_size(self.tree.block_size.0);
                let (l, m, r) = self.tree.leaf_byte_ranges3(node);
                if !self.tree.is_relevant_for_outboard(node) {
                    self.yield_if_valid(l..r, parent_hash, is_root).await?;
                    return Ok(());
                }
                let Some((l_hash, r_hash)) = self.outboard.load(node).await? else {
                    // outboard is incomplete, we can't validate
                    return Ok(());
                };
                let actual = blake3::guts::parent_cv(&l_hash, &r_hash, is_root);
                if &actual != parent_hash {
                    // hash mismatch, we can't validate
                    return Ok(());
                };
                let (l_ranges, r_ranges) = split(ranges, node);
                if shifted.is_leaf() {
                    if !l_ranges.is_empty() {
                        self.yield_if_valid(l..m, &l_hash, false).await?;
                    }
                    if !r_ranges.is_empty() {
                        self.yield_if_valid(m..r, &r_hash, false).await?;
                    }
                } else {
                    // recurse (we are in the domain of the shifted tree)
                    let left = shifted.left_child().unwrap();
                    self.validate_rec(&l_hash, left, false, l_ranges).await?;
                    let right = shifted.right_descendant(self.shifted_filled_size).unwrap();
                    self.validate_rec(&r_hash, right, false, r_ranges).await?;
                }
                Ok(())
            }
            .boxed_local()
        }
    }

    /// Given just an outboard, compute all valid ranges.
    ///
    /// This is not cheap since it recomputes the hashes for all chunks.
    pub fn valid_outboard_ranges<'a, O>(
        outboard: O,
        ranges: &'a ChunkRangesRef,
    ) -> impl Stream<Item = io::Result<Range<ChunkNum>>> + 'a
    where
        O: Outboard + 'a,
    {
        Gen::new(move |co| async move {
            if let Err(cause) = RecursiveOutboardValidator::validate(outboard, ranges, &co).await {
                co.yield_(Err(cause)).await;
            }
        })
    }

    struct RecursiveOutboardValidator<'a, O: Outboard> {
        tree: BaoTree,
        shifted_filled_size: TreeNode,
        outboard: O,
        co: &'a Co<io::Result<Range<ChunkNum>>>,
    }

    impl<'a, O: Outboard> RecursiveOutboardValidator<'a, O> {
        async fn validate(
            outboard: O,
            ranges: &ChunkRangesRef,
            co: &Co<io::Result<Range<ChunkNum>>>,
        ) -> io::Result<()> {
            let tree = outboard.tree();
            if tree.blocks().0 == 1 {
                // special case for a tree that fits in one block / chunk group
                co.yield_(Ok(ChunkNum(0)..tree.chunks())).await;
                return Ok(());
            }
            let ranges = truncate_ranges(ranges, tree.size());
            let root_hash = outboard.root();
            let (shifted_root, shifted_filled_size) = tree.shifted();
            let mut validator = RecursiveOutboardValidator {
                tree,
                shifted_filled_size,
                outboard,
                co,
            };
            validator
                .validate_rec(&root_hash, shifted_root, true, ranges)
                .await
        }

        fn validate_rec<'b>(
            &'b mut self,
            parent_hash: &'b blake3::Hash,
            shifted: TreeNode,
            is_root: bool,
            ranges: &'b ChunkRangesRef,
        ) -> LocalBoxFuture<'b, io::Result<()>> {
<<<<<<< HEAD
            async move {
                let yield_node_range = |range: Range<ByteNum>| {
=======
            Box::pin(async move {
                let yield_node_range = |node| {
                    let range = self.tree.byte_range(node);
>>>>>>> 7bbd3a7c
                    self.co
                        .yield_(Ok(range.start.full_chunks()..range.end.chunks()))
                };
                if ranges.is_empty() {
                    // this part of the tree is not of interest, so we can skip it
                    return Ok(());
                }
                let node = shifted.subtract_block_size(self.tree.block_size.0);
                let (l, m, r) = self.tree.leaf_byte_ranges3(node);
                if !self.tree.is_relevant_for_outboard(node) {
                    yield_node_range(l..r).await;
                    return Ok(());
                }
                let Some((l_hash, r_hash)) = self.outboard.load(node).await? else {
                    // outboard is incomplete, we can't validate
                    return Ok(());
                };
                let actual = blake3::guts::parent_cv(&l_hash, &r_hash, is_root);
                if &actual != parent_hash {
                    // hash mismatch, we can't validate
                    return Ok(());
                };
                let (l_ranges, r_ranges) = split(ranges, node);
                if shifted.is_leaf() {
                    if !l_ranges.is_empty() {
                        yield_node_range(l..m).await;
                    }
                    if !r_ranges.is_empty() {
                        yield_node_range(m..r).await;
                    }
                } else {
                    // recurse (we are in the domain of the shifted tree)
                    let left = shifted.left_child().unwrap();
                    self.validate_rec(&l_hash, left, false, l_ranges).await?;
                    let right = shifted.right_descendant(self.shifted_filled_size).unwrap();
                    self.validate_rec(&r_hash, right, false, r_ranges).await?;
                }
                Ok(())
            })
        }
    }
}
#[cfg(feature = "validate")]
pub use validate::{valid_outboard_ranges, valid_ranges};<|MERGE_RESOLUTION|>--- conflicted
+++ resolved
@@ -5,14 +5,10 @@
 //!
 //! This makes them occasionally a bit verbose to use, but allows being generic
 //! without having to box the futures.
-<<<<<<< HEAD
 //!
 //! The traits to perform async positioned io are re-exported from
 //! [iroh-io](https://crates.io/crates/iroh-io).
-use std::{io, result};
-=======
 use std::{future::Future, io, result};
->>>>>>> 7bbd3a7c
 
 use crate::{
     blake3, hash_subtree,
@@ -718,16 +714,15 @@
 
 #[cfg(feature = "validate")]
 mod validate {
-    use std::{future::Future, io, ops::Range, pin::Pin};
+    use std::{io, ops::Range};
 
     use futures_lite::{FutureExt, Stream};
     use genawaiter::sync::{Co, Gen};
     use iroh_io::AsyncSliceReader;
 
-    type LocalBoxFuture<'a, T> = Pin<Box<dyn Future<Output = T> + 'a>>;
     use crate::{
-        blake3, hash_subtree, rec::truncate_ranges, split, BaoTree, ByteNum, ChunkNum,
-        ChunkRangesRef, TreeNode,
+        blake3, hash_subtree, io::LocalBoxFuture, rec::truncate_ranges, split, BaoTree, ByteNum,
+        ChunkNum, ChunkRangesRef, TreeNode,
     };
 
     use super::Outboard;
@@ -919,14 +914,8 @@
             is_root: bool,
             ranges: &'b ChunkRangesRef,
         ) -> LocalBoxFuture<'b, io::Result<()>> {
-<<<<<<< HEAD
-            async move {
+            Box::pin(async move {
                 let yield_node_range = |range: Range<ByteNum>| {
-=======
-            Box::pin(async move {
-                let yield_node_range = |node| {
-                    let range = self.tree.byte_range(node);
->>>>>>> 7bbd3a7c
                     self.co
                         .yield_(Ok(range.start.full_chunks()..range.end.chunks()))
                 };
